"""The ``settings`` module is responsible for managing application settings.
Class definitions directly reflect the settings file schema.

Module Contents
---------------
"""

from pathlib import Path
from typing import Optional

from pydantic import BaseSettings

path = Path(__file__).parent / 'app_data.db'


class FileSystem(BaseSettings):
    """Settings for an individual file system"""

    name: str
    path: str
    type: str


class Settings(BaseSettings):
    """Top level settings object for the parent application"""

    ihome_quota_path: Path = Path('/ihome/crc/scripts/ihome_quota.json')
    thresholds: tuple[int, ...] = (75, 100)
    file_systems: Optional[tuple[FileSystem, ...]]
    blacklist: Optional[set[str]]

<<<<<<< HEAD
    # Ldap settings
    # Authentication values default to anonymous session
    ldap_server: str = 'pittad.univ.pitt.edu'
    ldap_port: int = 389
    ldap_user: Optional[str] = None
    ldap_password: Optional[str] = None
=======
    # Settings for database connections
    db_url: str = f'sqlite:///{path.resolve()}'
>>>>>>> 3cf1eee9


app_settings = Settings()<|MERGE_RESOLUTION|>--- conflicted
+++ resolved
@@ -29,17 +29,15 @@
     file_systems: Optional[tuple[FileSystem, ...]]
     blacklist: Optional[set[str]]
 
-<<<<<<< HEAD
     # Ldap settings
     # Authentication values default to anonymous session
     ldap_server: str = 'pittad.univ.pitt.edu'
     ldap_port: int = 389
     ldap_user: Optional[str] = None
     ldap_password: Optional[str] = None
-=======
+
     # Settings for database connections
     db_url: str = f'sqlite:///{path.resolve()}'
->>>>>>> 3cf1eee9
 
 
 app_settings = Settings()