"""The ``settings`` module is responsible for managing application settings.
Class definitions directly reflect the settings file schema.

Module Contents
---------------
"""

from pathlib import Path
from typing import Optional

from pydantic import BaseSettings

<<<<<<< HEAD
SETTINGS_PATH = Path('/etc/quota_notifier/config.json')
=======
path = Path(__file__).parent / 'app_data.db'
>>>>>>> 3cf1eee9


class FileSystem(BaseSettings):
    """Settings for an individual file system"""

    name: str
    path: str
    type: str


class Settings(BaseSettings):
    """Top level settings object for the parent application"""

    ihome_quota_path: Path = Path('/ihome/crc/scripts/ihome_quota.json')
    thresholds: tuple[int, ...] = (75, 100)
    file_systems: Optional[tuple[FileSystem, ...]]
    blacklist: Optional[set[str]]

    # Settings for database connections
    db_url: str = f'sqlite:///{path.resolve()}'


if SETTINGS_PATH.exists():
    app_settings = Settings.parse_file(SETTINGS_PATH)

else:
    app_settings = Settings()<|MERGE_RESOLUTION|>--- conflicted
+++ resolved
@@ -10,11 +10,8 @@
 
 from pydantic import BaseSettings
 
-<<<<<<< HEAD
 SETTINGS_PATH = Path('/etc/quota_notifier/config.json')
-=======
-path = Path(__file__).parent / 'app_data.db'
->>>>>>> 3cf1eee9
+DEFAULT_DB_PATH = Path(__file__).parent.resolve() / 'app_data.db'
 
 
 class FileSystem(BaseSettings):
@@ -34,7 +31,7 @@
     blacklist: Optional[set[str]]
 
     # Settings for database connections
-    db_url: str = f'sqlite:///{path.resolve()}'
+    db_url: str = f'sqlite:///{DEFAULT_DB_PATH}'
 
 
 if SETTINGS_PATH.exists():
