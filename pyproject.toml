[build-system]
requires = ["poetry-core"]
build-backend = "poetry.core.masonry.api"

[tool.poetry]
name = "quota-notifier"
version = "0.0.0"  # Version is set dynamically by the CI tool on publication
authors = ["Pitt Center for Research Computing", ]
readme = "README.md"
description = "Automatic email notification tool for disk quota usage."
homepage = "https://github.com/pitt-crc/quota_notifier"
repository = "https://github.com/pitt-crc/quota_notifier"
documentation = "https://crc-pages.pitt.edu/quota_notifier/"
keywords = ["disk", "usage", "quota", "notify", "email", ]
classifiers = [
    "Environment :: Console",
    "Intended Audience :: System Administrators",
    "Natural Language :: English",
    "Operating System :: POSIX :: Linux",
    "Programming Language :: Python :: 3",
    "Topic :: System :: Filesystems",
    "Topic :: System :: Monitoring",
    "Typing :: Typed"
]

[tool.poetry.scripts]
notifier = "quota_notifier.cli:Application.execute"

[tool.poetry.dependencies]
python = ">=3.8"
pydantic = "1.10.7"
<<<<<<< HEAD
sqlalchemy = "2.0.8"
prometheus_client = "0.16.0"
=======
sqlalchemy = "2.0.12"
>>>>>>> 12b4ad99

[tool.poetry.group.docs]
optional = true

[tool.poetry.group.docs.dependencies]
sphinx = "6.2.1"
sphinx-argparse = "0.4.0"
sphinx-copybutton = "0.5.2"
sphinx-pydantic = "0.1.1"
sphinx-rtd-theme = "1.2.0"
sphinx-jsonschema = "1.15"<|MERGE_RESOLUTION|>--- conflicted
+++ resolved
@@ -29,12 +29,8 @@
 [tool.poetry.dependencies]
 python = ">=3.8"
 pydantic = "1.10.7"
-<<<<<<< HEAD
-sqlalchemy = "2.0.8"
+sqlalchemy = "2.0.12"
 prometheus_client = "0.16.0"
-=======
-sqlalchemy = "2.0.12"
->>>>>>> 12b4ad99
 
 [tool.poetry.group.docs]
 optional = true
