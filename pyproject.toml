--- conflicted
+++ resolved
@@ -28,13 +28,8 @@
 
 [tool.poetry.dependencies]
 python = ">=3.8"
-<<<<<<< HEAD
 pydantic = "1.10.5"
-sqlalchemy = "2.0.3"
-=======
-pydantic = "1.10.4"
 sqlalchemy = "2.0.4"
->>>>>>> c81fe0b9
 
 [tool.poetry.group.docs]
 optional = true
