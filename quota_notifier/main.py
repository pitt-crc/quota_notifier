"""The ``main`` module defines the application's command line interface
and serves as the primary entrypoint for executing the parent package.
It is responsible for parsing arguments, configuring the application,
and instantiating/executing the underlying application logic.

Module Contents
---------------
"""

import logging
<<<<<<< HEAD
import sys
from argparse import ArgumentParser, Namespace
=======
from argparse import ArgumentParser
>>>>>>> ee0105a5
from pathlib import Path
from typing import List

from . import __version__
from .notify import UserNotifier
from .settings import ApplicationSettings

DEFAULT_SETTINGS_PATH = Path('/etc/notifier/settings.json')


class Parser(ArgumentParser):
    """Responsible for defining the commandline interface and parsing commandline arguments"""

    def __init__(
        self, *args,
        prog='notifier',
        description='Notify users when their disk usage passes predefined thresholds',
        **kwargs
    ) -> None:
        """Define arguments for the command line interface

        Args:
            prog: The name of the program displayed on the commandline
            description: Top level application description
            **kwargs: Any other arguments accepted by the ``ArgumentParser`` class
        """

        super().__init__(*args, prog=prog, description=description, **kwargs)
        self.add_argument('--version', action='version', version=__version__)
        self.add_argument('--validate', action='store_true', help='validate settings without sending notifications')
        self.add_argument('--debug', action='store_true', help='run the application but do not send any emails')
        self.add_argument(
            '-s', '--settings', type=Path, default=DEFAULT_SETTINGS_PATH,
            help='path to the application settings file')
        self.add_argument(
            '-v', action='count', dest='verbose', default=0,
            help='set output verbosity to warning (-v), info (-vv), or debug (-vvv)')


class Application:
    """Entry point for instantiating and executing the application"""

    @classmethod
    def _set_console_verbosity(cls, verbosity: int) -> None:
        """Set the output verbosity for console messages

        Args:
            verbosity: Number of commandline verbosity flags
        """

        app_logger = logging.getLogger()

        # Remove any old stream loggers
        for handler in app_logger.handlers:
            if isinstance(handler, logging.StreamHandler):
                app_logger.removeHandler(handler)

        verbosity = {0: None, 1: 'WARNING', 2: 'INFO', 3: 'DEBUG'}.get(verbosity, 'DEBUG')

        # Set the verbosity for console outputs
        if verbosity is not None:
            log_format = logging.Formatter('%(levelname)8s - %(message)s')

            stream_handler = logging.StreamHandler(sys.stdout)
            stream_handler.setFormatter(log_format)
            stream_handler.setLevel(verbosity)
            app_logger.addHandler(stream_handler)

    @staticmethod
    def _load_settings(settings_path: Path, error_on_missing_file: bool = False) -> None:
        """Load application settings from the given file path

        Args:
            settings_path: Path to the settings file
            error_on_missing_file: Optionally raise an error if ``settings_path`` does not exist

        Raises:
            FileNotFoundError: When ``error_on_missing_file`` is ``True`` and ``settings_path`` does not exist
        """

        logging.info('Validating settings...')

        # Load and validate custom application settings from disk
        # Implicitly raises an error if settings are invalid
        if settings_path.exists():
            ApplicationSettings.set_from_file(settings_path)

        # Raise an error if asked to validate a custom settings file that does not exist
        elif error_on_missing_file and settings_path != DEFAULT_SETTINGS_PATH:
            logging.error(f'Custom settings file does not exist: {settings_path}')
            raise FileNotFoundError(f'No settings file at {settings_path}')

        # Load the default application settings
        else:
            logging.info('Using default settings')

    @classmethod
    def run(cls, settings: Path = None, validate: bool = False, verbose: int = 0, debug: bool = False) -> None:
        """Run the application using parsed commandline arguments

        Args:
            settings: Path to an application settings file
            validate: Validate application settings without issuing user notifications
            verbose: Console output verbosity
            debug: Run the application in debug mode
        """

<<<<<<< HEAD
        # Configure the application
        cls._set_console_verbosity(args.verbose)
        cls._load_settings(args.settings, error_on_missing_file=args.validate)
        ApplicationSettings.set(debug=args.debug)
=======
        # Update application settings
        cls._load_settings(settings, error_on_missing_file=validate)
        ApplicationSettings.set(debug=debug, verbosity=verbose)

        if validate:
            return
>>>>>>> ee0105a5

        # Run core application logic
        if not args.validate:
            UserNotifier().send_notifications()
            logging.info('Exiting application successfully')

    @classmethod
    def execute(cls, arg_list: List[str] = None) -> None:
        """Parse arguments and execute the application

        Raised exceptions are passed to STDERR via the argument parser.

        Args:
            arg_list: Run the application with the given arguments instead of parsing the command line
        """

        parser = Parser()
        args = parser.parse_args(arg_list)

        try:
            cls.run(
                settings=args.settings,
                validate=args.validate,
                verbose=args.verbose,
                debug=args.debug,
            )

        except Exception as caught:
            parser.error(str(caught))<|MERGE_RESOLUTION|>--- conflicted
+++ resolved
@@ -8,12 +8,8 @@
 """
 
 import logging
-<<<<<<< HEAD
 import sys
 from argparse import ArgumentParser, Namespace
-=======
-from argparse import ArgumentParser
->>>>>>> ee0105a5
 from pathlib import Path
 from typing import List
 
@@ -121,19 +117,10 @@
             debug: Run the application in debug mode
         """
 
-<<<<<<< HEAD
         # Configure the application
         cls._set_console_verbosity(args.verbose)
         cls._load_settings(args.settings, error_on_missing_file=args.validate)
         ApplicationSettings.set(debug=args.debug)
-=======
-        # Update application settings
-        cls._load_settings(settings, error_on_missing_file=validate)
-        ApplicationSettings.set(debug=debug, verbosity=verbose)
-
-        if validate:
-            return
->>>>>>> ee0105a5
 
         # Run core application logic
         if not args.validate:
