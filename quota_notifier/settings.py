"""The ``settings`` module is responsible for managing application settings.
Class definitions directly reflect the settings file schema.

Module Contents
---------------
"""

import logging
from pathlib import Path
from typing import Any, List, Set
from typing import Literal

from pydantic import BaseSettings, Field, validator

from quota_notifier.orm import DBConnection

DEFAULT_DB_PATH = Path.cwd().resolve() / 'app_data.db'


class FileSystemSchema(BaseSettings):
    """Defines the schema settings related to an individual file system"""

    name: str = Field(
        ...,
        title='System Name',
        type=str,
        description='Human readable name for the file system')

    path: Path = Field(
        ...,
        title='System Path',
        type=Path,
        description='Absolute path to the mounted file system')

    # If modifying options for this setting, also update
    # quota_notifier.disk_utils.QuotaFactory.QuotaType
    type: Literal['ihome', 'generic', 'beegfs'] = Field(
        ...,
        title='System Type',
        type=Literal['ihome', 'generic', 'beegfs'],
        description='Type of the file system')

    @validator('name')
    def validate_name(cls, value: str) -> str:
        """Ensure the given name is not blank

        Args:
            value: The name value to validate

        Returns:
            The validated file system name
        """

        if not value.strip():
            raise ValueError(f'File system name cannot be blank')

        return value

    @validator('path')
    def validate_path(cls, value: Path) -> Path:
        """Ensure the given system path exists

        Args:
            value: The path value to validate

        Returns:
            The validated path object

        Raises:
            ValueError: If the path does not exist
        """

        if not value.exists():
            raise ValueError(f'File system does not exist {value}')

        return value


class SettingsSchema(BaseSettings):
    """Defines the schema and default values for top level application settings"""

    verbosity: Literal[0, 1, 2] = Field(
        title='Verbosity Level',
        type=Literal[0, 1, 2],
        default=0,
        description='Application verbosity (defaults to silent)')

    ihome_quota_path: Path = Field(
        title='Ihome Quota Path',
        type=Path,
        default=Path('/ihome/crc/scripts/ihome_quota.json'),
        description='Path to ihome storage information.')

    thresholds: List[int] = Field(
        title='Notification Thresholds',
        type=List[int],
        default=[98, 100],
        description='Usage percentages to issue notifications for.')

    file_systems: List[FileSystemSchema] = Field(
        title='Monitored File Systems',
        type=List[FileSystemSchema],
        default=list(),
        description='List of additional settings that define which file systems to examine.')

<<<<<<< HEAD
    uid_blacklist: Set[str] = Field(
        title='Blacklisted Users',
        type=Set[str],
        default={'root', },
        description='Do not notify usernames in this list.')

    group_blacklist: Set[str] = Field(
        title='Blacklisted Groups',
        type=Set[str],
        default={'root', },
        description='Do not notify groups in this list.')
=======
    blacklist: Set[int] = Field(
        title='Blacklisted User IDs',
        type=Set[int],
        default={0, },
        description='Do not notify users with these ID values.')

    group_blacklist: Set[int] = Field(
        title='Blacklisted Group IDs',
        type=Set[int],
        default={0, },
        description='Do not notify groups with these ID values.')
>>>>>>> 60b70a5d

    disk_timeout: int = Field(
        title='File System Timeout',
        type=int,
        default=30,
        description='Give up on checking a file system after the given number of seconds.')

    # Settings for the smtp host/port
    smtp_host: str = Field(
        title='SMTP Server Host Name',
        type=str,
        default='',
        description='Name of the remote SMTP host'
    )

    smtp_port: int = Field(
        title='SMTP Port Number',
        type=int,
        default=0,
        description='Port for the SMTP server'
    )

    # Settings for database connections
    db_url: str = Field(
        title='Database Path',
        type=str,
        default=f'sqlite:///{DEFAULT_DB_PATH}',
        description=('Path to the application database. '
                     'Default value varies by installed system but is always in the installation directory.'))

    # Email notification settings
    email_from: str = Field(
        title='Email From Address',
        type=str,
        default='no-reply@crc.pitt.edu',
        description='From address for automatically generated emails.')

    email_subject: str = Field(
        title='Email Subject Line',
        type=str,
        default='CRC Disk Usage Alert',
        description='Subject line for automatically generated emails.')

    email_domain: str = Field(
        title='User Email Address Domain',
        type=str,
        default='@pitt.edu',
        description=('String to append to usernames when generating user email addresses. '
                     'The leading `@` is optional.'))

    email_header: str = Field(
        title='Email Header Text',
        type=str,
        description='Opening email paragraph(s) displayed before the automated quota summary.',
        default=("This is an automated notification concerning your storage quota on H2P. "
                 "One or more of your quotas have surpassed a usage threshold triggering an automated notification. "
                 "Your storage usage is as follows:"))

    email_footer: str = Field(
        title='Email Footer Text',
        type=str,
        description='Ending email paragraph(s) displayed after the automated quota summary.',
        default=(
            "If you need additional storage, please submit a request via the CRC ticketing system. "
            "Our storage policies are described in https://crc.pitt.edu/user-support/data-storage-guidelines.\n\n"
            "Sincerely,\n"
            "The CRC Quota Bot"
        ))

    debug: bool = Field(
        title='Debug Mode',
        type=bool,
        default=False,
        description='Disable database commits and email notifications. Useful for development and testing.')

    @validator('file_systems')
    def validate_unique_file_systems(cls, value: List[FileSystemSchema]) -> List[FileSystemSchema]:
        """Ensure file systems have unique names/paths

        Args:
            value: The file systems to validate

        Returns:
            The validated file systems

        Raises:
            ValueError: If the file system names and paths are not unique
        """

        paths = [fs.path for fs in value]
        if len(set(paths)) != len(paths):
            raise ValueError('File systems do not have unique paths')

        names = [fs.name for fs in value]
        if len(set(names)) != len(names):
            raise ValueError('File systems do not have unique names')

        return value


class ApplicationSettings:
    """Configurable application settings object

    Use the ``configure`` method to override individual default settings.
    Use the ``configure_from_file`` method to load settings from a settings file.
    """

    _parsed_settings: SettingsSchema = SettingsSchema()

    @classmethod
    def _configure_logging(cls) -> None:
        """Configure python logging to the given level

        Arguments for the ``level`` argument are NOT the same as the
        default integer values used by Python to enumerate logging levels.
        Accepted values are 0 (no logging information displayed),
        1 (information level logging) and 2 (debug level logging).
        """

        # Remove existing logging settings
        for handler in logging.root.handlers[:]:
            logging.root.removeHandler(handler)

        verbosity = cls.get('verbosity')
        log_format = '%(levelname)8s - %(message)s'

        if verbosity == 0:
            logging.basicConfig(level=100, format=log_format)

        elif verbosity == 1:
            logging.basicConfig(level=logging.WARNING, format=log_format)

        elif verbosity == 2:
            logging.basicConfig(level=logging.INFO, format=log_format)

        elif verbosity > 2:
            logging.basicConfig(level=logging.DEBUG, format=log_format)

        else:
            raise RuntimeError('Unrecognized verbosity level')

    @classmethod
    def _configure_database(cls) -> None:
        """Configure the application database connection"""

        if cls.get('debug'):
            logging.warning('Running in debug mode')
            DBConnection.configure('sqlite:///:memory:')

        else:
            DBConnection.configure(cls.get('db_url'))

    @classmethod
    def _configure_application(cls):
        """Update backend application constructs to reflect current application settings"""

        cls._configure_logging()
        cls._configure_database()

    @classmethod
    def set_from_file(cls, path: Path) -> None:
        """Reset application settings to default values

        Values defined in the given file path are used to override defaults.

        Args:
            path: Path to load settings from
        """

        logging.debug(f'Looking for settings file: {path.resolve()}')

        try:
            cls._parsed_settings = SettingsSchema.parse_file(path)
            cls._configure_application()

        except Exception:
            logging.error('settings file is invalid')
            raise

        logging.info(f'Loaded settings from file: {path.resolve()}')

    @classmethod
    def set(cls, **kwargs) -> None:
        """Update values in the application settings

        Unlike the ``configure`` and ``configure_from_file`` methods,
        application settings not specified as keyword arguments are left
        unchanged.

        Raises:
            ValueError: If the item name is not a valid setting
        """

        for item, value in kwargs.items():
            if not hasattr(cls._parsed_settings, item):
                ValueError(f'Invalid settings option: {item}')

            setattr(cls._parsed_settings, item, value)

        cls._configure_application()

    @classmethod
    def reset_defaults(cls) -> None:
        """Reset application settings to default values"""

        cls._parsed_settings = SettingsSchema()
        cls._configure_application()

    @classmethod
    def get(cls, item: str) -> Any:
        """Return a value from application settings

        Args:
            item: Name of the settings value to retrieve

        Returns
           The value currently configured in application settings
        """

        return getattr(cls._parsed_settings, item)<|MERGE_RESOLUTION|>--- conflicted
+++ resolved
@@ -103,20 +103,7 @@
         default=list(),
         description='List of additional settings that define which file systems to examine.')
 
-<<<<<<< HEAD
-    uid_blacklist: Set[str] = Field(
-        title='Blacklisted Users',
-        type=Set[str],
-        default={'root', },
-        description='Do not notify usernames in this list.')
-
-    group_blacklist: Set[str] = Field(
-        title='Blacklisted Groups',
-        type=Set[str],
-        default={'root', },
-        description='Do not notify groups in this list.')
-=======
-    blacklist: Set[int] = Field(
+    uid_blacklist: Set[int] = Field(
         title='Blacklisted User IDs',
         type=Set[int],
         default={0, },
@@ -127,7 +114,6 @@
         type=Set[int],
         default={0, },
         description='Do not notify groups with these ID values.')
->>>>>>> 60b70a5d
 
     disk_timeout: int = Field(
         title='File System Timeout',
