--- conflicted
+++ resolved
@@ -93,14 +93,8 @@
     def test_verbose_level_zero(self):
         """Test the application is silent by default"""
 
-<<<<<<< HEAD
-        Application.execute(['--debug'])
-        with self.assertRaisesRegex(RuntimeError, 'Stream handler not found'):
-            self.get_stream_handler()
-=======
         Application.execute([])
         self.assertEqual(100, self.get_stream_handler().level)
->>>>>>> fb350df7
 
     def test_verbose_level_one(self):
         """Test a single verbose flag sets the logging level to ``WARNING``"""
