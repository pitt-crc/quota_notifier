"""Tests for the ``SettingsSchema`` class"""

import tempfile
from pathlib import Path
from unittest import TestCase

from quota_notifier.settings import FileSystemSchema, SettingsSchema


class VerbosityValidation(TestCase):
    """Test validation for the ``verbosity`` field"""

    def test_valid_integers(self) -> None:
        """Test integers 0 through 2 are valid options"""

        for value in range(3):
            self.assertEqual(value, SettingsSchema(verbosity=value).verbosity)

<<<<<<< HEAD
    def test_defaults_to_cwd(self) -> None:
        """Test the default path is located in the current working directory"""

        db_path = Path(SettingsSchema().db_url.replace('sqlite:///', ''))
        self.assertTrue(db_path.is_absolute(), msg='Database path is not absolute')
        self.assertEqual(Path.cwd(), db_path.parent)
=======
    def test_float_error(self) -> None:
        """Test a ``ValueError`` is raised for float values"""

        for value in (1.1, 3.5, 10.7):
            with self.assertRaises(ValueError):
                SettingsSchema(verbosity=value)

    def test_negative_error(self) -> None:
        """Test a ``ValueError`` is raised for negative integers"""

        for value in (-1, -5, -100):
            with self.assertRaises(ValueError):
                SettingsSchema(verbosity=value)

    def test_large_integer_error(self) -> None:
        """Test a ``ValueError`` is raised for integers over 2"""

        for value in (3, 10, 100):
            with self.assertRaises(ValueError):
                SettingsSchema(verbosity=value)
>>>>>>> 3f43678b


class FileSystemValidation(TestCase):
    """Test validation for the ``file_systems`` field"""

    def test_error_on_duplicate_path(self) -> None:
        """Test a ``ValueError`` is raised when file systems have duplicate paths"""

        # Test objects have different names but the same path
        system_1 = FileSystemSchema(name='name1', path=Path('/'), type='generic')
        system_2 = FileSystemSchema(name='name2', path=system_1.path, type='generic')

        with self.assertRaisesRegex(ValueError, 'File systems do not have unique paths'):
            SettingsSchema.validate_unique_file_systems([system_1, system_2])

    def test_error_on_duplicate_name(self) -> None:
        """Test a ``ValueError`` is raised when file systems have duplicate names"""

        with tempfile.TemporaryDirectory() as tempdir1, tempfile.TemporaryDirectory() as tempdir2:
            # Test objects have different names but the same path
            system_1 = FileSystemSchema(name='name', path=Path(tempdir1), type='generic')
            system_2 = FileSystemSchema(name=system_1.name, path=Path(tempdir2), type='generic')

            with self.assertRaisesRegex(ValueError, 'File systems do not have unique names'):
                SettingsSchema.validate_unique_file_systems([system_1, system_2])

    def test_valid_values_returned(self) -> None:
        """Test valid values are returned by the validator"""

        valid_input = [FileSystemSchema(name='name1', path=Path('/'), type='generic')]
        returned_value = SettingsSchema.validate_unique_file_systems(valid_input)
        self.assertEqual(valid_input, returned_value)


class DefaultDBUrl(TestCase):
    """Tests for the default database path"""

    def test_is_sqlite(self) -> None:
        """Test the default path is structured as a SQLite database"""

        self.assertTrue(SettingsSchema().db_url.startswith('sqlite:///'))

    def test_in_app_dir(self) -> None:
        """Test the default path is located in the current working directory"""

        app_path = Path(quota_notifier.__file__).resolve()
        db_path = Path(SettingsSchema().db_url.replace('sqlite:///', ''))
        self.assertTrue(db_path.is_absolute(), msg='Database path is not absolute')
        self.assertEqual(app_path.parent, db_path.parent)<|MERGE_RESOLUTION|>--- conflicted
+++ resolved
@@ -16,14 +16,6 @@
         for value in range(3):
             self.assertEqual(value, SettingsSchema(verbosity=value).verbosity)
 
-<<<<<<< HEAD
-    def test_defaults_to_cwd(self) -> None:
-        """Test the default path is located in the current working directory"""
-
-        db_path = Path(SettingsSchema().db_url.replace('sqlite:///', ''))
-        self.assertTrue(db_path.is_absolute(), msg='Database path is not absolute')
-        self.assertEqual(Path.cwd(), db_path.parent)
-=======
     def test_float_error(self) -> None:
         """Test a ``ValueError`` is raised for float values"""
 
@@ -44,7 +36,6 @@
         for value in (3, 10, 100):
             with self.assertRaises(ValueError):
                 SettingsSchema(verbosity=value)
->>>>>>> 3f43678b
 
 
 class FileSystemValidation(TestCase):
